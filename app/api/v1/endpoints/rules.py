--- conflicted
+++ resolved
@@ -17,8 +17,6 @@
 from app.models.rule import Rule
 from app.models.suggested_rules import SuggestedRules
 from app.schemas.rule import (
-    AddRuleRequest,
-    AddRuleResponse,
     RuleBase,
     RuleResponse,
     RuleUpdate,
@@ -311,7 +309,6 @@
     if not db_rule:
         raise HTTPException(status_code=status.HTTP_404_NOT_FOUND, detail="Rule not found")
 
-<<<<<<< HEAD
     # Update rule fields
     if rule.name:
         db_rule.name = rule.name
@@ -324,8 +321,6 @@
     if rule.type:
         db_rule.type = rule.type
 
-    # Set updated_at to current time
-=======
     # --------------------------------------------
     # Shared sample data loader
     # --------------------------------------------
@@ -351,12 +346,16 @@
         sample_data_str = await get_sample_data_csv(project_id)
         rule_generator = PromptToRule(sample_data_str)
         if rule.great_expectations_rule:
-            regenerated = rule_generator.update_rules_using_natural_language(rule.great_expectations_rule.get("kwargs",{}).get("column",[]), rule.natural_language_rule)
+            regenerated = rule_generator.update_rules_using_natural_language(
+                rule.great_expectations_rule.get("kwargs", {}).get("column", []), rule.natural_language_rule
+            )
 
             db_rule.name = regenerated.get("name", db_rule.name)
             db_rule.description = regenerated.get("description", db_rule.description)
             db_rule.natural_language_rule = rule.natural_language_rule
-            db_rule.great_expectations_rule = regenerated.get("great_expectations_rule", db_rule.great_expectations_rule)
+            db_rule.great_expectations_rule = regenerated.get(
+                "great_expectations_rule", db_rule.great_expectations_rule
+            )
             db_rule.type = regenerated.get("type", db_rule.type)
 
     elif update_flag == "great_expectations_rule" and rule.great_expectations_rule:
@@ -387,13 +386,13 @@
             db_rule.type = rule.type
 
     # Timestamp
->>>>>>> 92248d5f
     db_rule.updated_at = datetime.now(timezone.utc)
 
     await db.commit()
     await db.refresh(db_rule)
 
     return db_rule
+
 
 @router.delete("/{rule_id}", status_code=status.HTTP_204_NO_CONTENT)
 async def delete_rule(project_id: int = Path(...), rule_id: int = Path(...), db: AsyncSession = Depends(get_db)):
